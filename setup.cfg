--- conflicted
+++ resolved
@@ -37,12 +37,8 @@
     chex>=0.1
     jaxopt
     optax
-<<<<<<< HEAD
-    typing-extensions>=3.7;python_version<'3.8'
-=======
     pyhf>=0.6.3
     typing_extensions>=3.7;python_version<'3.8'
->>>>>>> 4f44b70a
 python_requires = >=3.7, < 3.10
 include_package_data = True
 package_dir =
